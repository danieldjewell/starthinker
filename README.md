This is not an officially supported Google product.  It is a reference implementation.
There is absolutley NO WARRANTY provided for using this code.  **The code is Apache Licensed 
and CAN BE fully modified, white labeled, and dissasmbled by your team.**

# Scaled Automation Application For Ad Operations Teams

At gTech, we believe every ad operations team should be faster, nimbler, and able to use all their data sources 
to drive client impact.  To that end, we've created StarThinker, a simple and intuitive web UI that allows users 
to create, edit, run, and schedule data pipelines consisting of data transfer and data processing jobs.
StarThinker deploys on Google Cloud in minutes without engineering or coding required.  [Read the WhitePaper](tutorials/images/StarThinker_Whitepaper.pdf).

![StarThinker Screen Shots](tutorials/images/splash.png)


## For Ad Operations Teams...

Sheets only go so far, with a StarThinker running, the ad operations team can operate on larger data sets, scale
solutions across clients fast, and even automate campaing controls.  All using a drag and drop UI.

- Start building solutions immediately by leveraging [dozens of existing workflow tasks](https://google.github.io/starthinker/).
- Scale solutions across clients [without coding](https://google.github.io/starthinker/help/#help_recipe).
- Pull repository [updates anytime](tutorials/deploy_enterprise.md).
- Empower your team with simple [UI documentation](https://google.github.io/starthinker/help/).
- Bill [clients for data usage](https://google.github.io/starthinker/help/#help_setup).
- Monitor all workflows from [one UI](https://google.github.io/starthinker/help/#help_status).
- Build enteprise solutions in hours not weeks.

Steps From [Tutorial](tutorials/README.md):
- [ ] [Deploy UI on GCP.](tutorials/deploy_enterprise.md)
- [ ] [Configure a GCP Project for client data warehousing.](https://google.github.io/starthinker/help/#help_setup)
- [ ] [Run a recipe workflow.](https://google.github.io/starthinker/help/#help_recipe)

## For Ad Engineering Teams....

No one enjoys building boiler plate code, its slow, error prone, tedious, and honestly drains the energy out of 
any project. At best StarThinker lets you skip all that, at worst its working code you can strip down for your needs.
Take what you need.

- Out of the box [authentication](tutorials/deploy_enterprise.md).
- Out of the box [scaling](tutorials/architecture.md).
- Put of the box [logging](tutorials/logging.md).
- Out of the box [testing](tutorials/testing.md).
- All Apache Licensed to give you a head start and complete development control.

<<<<<<< HEAD
## Whats The Most Basic Use?

For a quick start that will do nothing other than show how to successfully run recipes, try:

```
git clone https://github.com/google/starthinker
cd starthinker
pip install -r requirements.txt
source setup.sh
python all/run.py project/sample/say_hello.json --verbose
```

Read more at [all/README.md](all/README.md) under Useful Developer Features. 


## How Do I Turn A Recipe Template Into A Recipe?

To quickly use any one of the template to perform a task, moving a DCM report for example:

```
python script/run.py dcm/script_dcm_to_bigquery.json -h
python script/run.py dcm/script_dcm_to_bigquery.json 7880 1234567 "" "Test_Dataset" "Test_Table" --datastudio > test_recipe.json
python python all/run.py test_recipe.json
```

Read more at [script/README.md](script/README.md).

## Whats The Easiest ( Non-Technical ) Way To Deploy Long Running Jobs?

To execute recipes on a regular schedule, for example moving a report every day. Find an always
on machine, like a Google Cloud Instance. Download the open source code, and execute the following

```
git clone https://github.com/google/starthinker
cd starthinker
pip install -r requirements.txt
source setup.sh
./deploy.sh
```

A micro UI will activate ( no system changes are made unless you choose an option ), choose the 
appropriate option.  Full setup walks through everything, including credentials and install.  
The process is re-entrant so you can run it multiple times without corrupting the setup.  
Start with Option 11 to get an overview. Here is the main utility menu:

```
Welcome To StarThinker ( Google gTech )

This utility will help you set up and manage long running recipes.
If this is your first time running this script, select Full Setup.


Path Setup Finished

----------------------------------------------------------------------
Main Menu

1) Full Setup		   5) Start Cron	     9) Run Recipe
2) Install Dependencies	   6) Stop Cron		    10) Delete Recipe
3) Set Cloud Project	   7) List Recipes	    11) Instructions
4) Set Credentials	   8) Add Recipe	    12) Quit
Your Choice: 
```
=======
Steps From [Tutorial](tutorials/README.md):
- [ ] [Deploy developer.](tutorials/deploy_developer.md) 
- [ ] [Run hello world.](tutorials/running.md)
- [ ] [Develop a new task or recipe worflow.](tutorials/README.md#development)
>>>>>>> b6e1e706

## Where Do I Get Help?

- The [StarThinker Solution Gallery](https://google.github.io/starthinker/) lists all the existing tasks and authors. 
- Read the [Tutorials](tutorials/README.md).
- Review the [FAQ](tutorials/faq.md).
- Ask for help ( no SLA, not guranteed ): starthinker-help@google.com

## Authors 

- Paul Kenjora ( kenjora@google.com ) - Technical Project Lead 
- Mauricio Desiderio ( mauriciod@google.com ) - Software Engineer
- John Terwilleger ( terwilleger@google.com ) - Software Engineer

Additional contributors to individual handlers and recipes are listed in each file.

---
&copy; 2020 Google LLC - Apache License, Version 2.0<|MERGE_RESOLUTION|>--- conflicted
+++ resolved
@@ -42,76 +42,10 @@
 - Out of the box [testing](tutorials/testing.md).
 - All Apache Licensed to give you a head start and complete development control.
 
-<<<<<<< HEAD
-## Whats The Most Basic Use?
-
-For a quick start that will do nothing other than show how to successfully run recipes, try:
-
-```
-git clone https://github.com/google/starthinker
-cd starthinker
-pip install -r requirements.txt
-source setup.sh
-python all/run.py project/sample/say_hello.json --verbose
-```
-
-Read more at [all/README.md](all/README.md) under Useful Developer Features. 
-
-
-## How Do I Turn A Recipe Template Into A Recipe?
-
-To quickly use any one of the template to perform a task, moving a DCM report for example:
-
-```
-python script/run.py dcm/script_dcm_to_bigquery.json -h
-python script/run.py dcm/script_dcm_to_bigquery.json 7880 1234567 "" "Test_Dataset" "Test_Table" --datastudio > test_recipe.json
-python python all/run.py test_recipe.json
-```
-
-Read more at [script/README.md](script/README.md).
-
-## Whats The Easiest ( Non-Technical ) Way To Deploy Long Running Jobs?
-
-To execute recipes on a regular schedule, for example moving a report every day. Find an always
-on machine, like a Google Cloud Instance. Download the open source code, and execute the following
-
-```
-git clone https://github.com/google/starthinker
-cd starthinker
-pip install -r requirements.txt
-source setup.sh
-./deploy.sh
-```
-
-A micro UI will activate ( no system changes are made unless you choose an option ), choose the 
-appropriate option.  Full setup walks through everything, including credentials and install.  
-The process is re-entrant so you can run it multiple times without corrupting the setup.  
-Start with Option 11 to get an overview. Here is the main utility menu:
-
-```
-Welcome To StarThinker ( Google gTech )
-
-This utility will help you set up and manage long running recipes.
-If this is your first time running this script, select Full Setup.
-
-
-Path Setup Finished
-
-----------------------------------------------------------------------
-Main Menu
-
-1) Full Setup		   5) Start Cron	     9) Run Recipe
-2) Install Dependencies	   6) Stop Cron		    10) Delete Recipe
-3) Set Cloud Project	   7) List Recipes	    11) Instructions
-4) Set Credentials	   8) Add Recipe	    12) Quit
-Your Choice: 
-```
-=======
 Steps From [Tutorial](tutorials/README.md):
 - [ ] [Deploy developer.](tutorials/deploy_developer.md) 
 - [ ] [Run hello world.](tutorials/running.md)
 - [ ] [Develop a new task or recipe worflow.](tutorials/README.md#development)
->>>>>>> b6e1e706
 
 ## Where Do I Get Help?
 
